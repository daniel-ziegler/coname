--- conflicted
+++ resolved
@@ -53,10 +53,6 @@
 	Realm string
 
 	ServerID, ReplicaID uint64
-<<<<<<< HEAD
-	InitialReplicas     []*Replica
-=======
->>>>>>> 6e50e5e8
 	RatificationKey     *[ed25519.PrivateKeySize]byte // [32]byte: secret; [32]byte: public
 	VRFSecret           *[vrf.SecretKeySize]byte
 
@@ -100,27 +96,6 @@
 	waitStop sync.WaitGroup
 }
 
-// Builds a "simple majority" quorum public key from the replica
-// TODO: put somewhere better?
-func MajorityOfReplicas(replicas []*Replica) *proto.QuorumPublicKey {
-	publicKeys := []*proto.PublicKey_PreserveEncoding{}
-	keyIDs := []uint64{}
-	for _, replica := range replicas {
-		publicKey := &proto.PublicKey_PreserveEncoding{*replica.PublicKey, nil}
-		publicKey.UpdateEncoding()
-		publicKeys = append(publicKeys, publicKey)
-		keyIDs = append(keyIDs, common.KeyID(replica.PublicKey))
-	}
-	return &proto.QuorumPublicKey{
-		Quorum: &proto.QuorumExpr{
-			Threshold:      uint32(len(replicas)/2 + 1),
-			Candidates:     keyIDs,
-			Subexpressions: []*proto.QuorumExpr{},
-		},
-		PublicKeys: publicKeys,
-	}
-}
-
 // Open initializes a new keyserver based on cfg, reads the persistent state and
 // binds to the specified ports. It does not handle input: requests will block.
 func Open(cfg *Config, db kv.DB, clk clock.Clock) (ks *Keyserver, err error) {
@@ -133,10 +108,6 @@
 		realm:              cfg.Realm,
 		serverID:           cfg.ServerID,
 		replicaID:          cfg.ReplicaID,
-<<<<<<< HEAD
-		sehVerifier:        MajorityOfReplicas(cfg.InitialReplicas),
-=======
->>>>>>> 6e50e5e8
 		sehKey:             cfg.RatificationKey,
 		vrfSecret:          cfg.VRFSecret,
 		minEpochInterval:   cfg.MinEpochInterval,
