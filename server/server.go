--- conflicted
+++ resolved
@@ -325,13 +325,8 @@
 	switch {
 	case step.Update != nil:
 		index := step.Update.Update.NewEntry.Index
-<<<<<<< HEAD
-		if err := ks.verifyUpdate(step.Update); err != nil {
+		if err := ks.verifyUpdateDeterministic(step.Update); err != nil {
 			ks.wr.Notify(step.UID, updateOutput{Error: err})
-=======
-		if err := ks.verifyUpdateDeterministic(step.Update); err != nil {
-			ks.wr.Notify(step.UID, err)
->>>>>>> 0ec0638a
 			return
 		}
 		entryHash := sha256.Sum256(step.Update.Update.NewEntry.Encoding)
@@ -423,7 +418,6 @@
 			wb.Put(tableRatifications(epochNr, id), newSehBytes)
 		}
 
-<<<<<<< HEAD
 		deferredIO = func() {
 			// First write to DB, *then* notify subscribers. That way, if subscribers
 			// start listening before searching the DB, they're guaranteed to see the
@@ -433,55 +427,6 @@
 			ks.signatureBroadcast.Publish(epochNr, newSEH)
 		}
 
-		if epochNr == rs.LastEpochDelimiter.EpochNumber {
-			if rs.ThisReplicaNeedsToSignLastEpoch && newSEH.Signatures[ks.replicaID] != nil {
-				rs.ThisReplicaNeedsToSignLastEpoch = false
-				ks.updateEpochProposer()
-				// updateSignatureProposer should in general be called after writes
-				// have been flushed to db, but given ThisReplicaNeedsToSignLast =
-				// false we know that updateSignatureProposer will not access the db.
-				ks.updateSignatureProposer()
-			}
-			// get all existing ratifications for this epoch
-			allSignatures := make(map[uint64][]byte)
-			existingRatifications, err := ks.allRatificationsForEpoch(epochNr)
-			if err != nil {
-				log.Panicf("allRatificationsForEpoch(%d): %s", epochNr, err)
-			}
-			for _, seh := range existingRatifications {
-				for id, sig := range seh.Signatures {
-					allSignatures[id] = sig
-				}
-			}
-			// check whether the epoch was already ratified
-			wasRatified := coname.VerifyPolicy(ks.serverAuthorized, tehBytes, allSignatures)
-			for id, sig := range newSEH.Signatures {
-				allSignatures[id] = sig
-			}
-			// check whether the epoch has now become ratified
-			nowRatified := coname.VerifyPolicy(ks.serverAuthorized, tehBytes, allSignatures)
-			if !wasRatified && nowRatified {
-				if !rs.LastEpochNeedsRatification {
-					log.Panicf("%x: thought last epoch was not already ratified, but it was", ks.replicaID)
-				}
-				rs.LastEpochNeedsRatification = false
-				ks.updateEpochProposer()
-				var teh proto.TimestampedEpochHead_PreserveEncoding
-				err = teh.Unmarshal(tehBytes)
-				if err != nil {
-					log.Panicf("invalid epoch head %d (%x): %s", epochNr, tehBytes, err)
-				}
-				allSignaturesSEH := &proto.SignedEpochHead{
-					Head:       teh,
-					Signatures: allSignatures,
-				}
-				oldDeferredIO := deferredIO
-				newDeferredIO := ks.verifierLogAppend(&proto.VerifierStep{Epoch: allSignaturesSEH}, rs, wb)
-				deferredIO = func() {
-					newDeferredIO()
-					oldDeferredIO()
-				}
-=======
 		if epochNr != rs.LastEpochDelimiter.EpochNumber {
 			break
 		}
@@ -531,14 +476,11 @@
 			Head:       teh,
 			Signatures: allSignatures,
 		}
-		nestedDeferredIO := ks.verifierLogAppend(&proto.VerifierStep{Epoch: allSignaturesSEH}, rs, wb)
-		return func() {
-			nestedDeferredIO()
-			for _, uid := range ks.signaturePending {
-				ks.wr.Notify(uid, nil)
->>>>>>> 0ec0638a
-			}
-			ks.signaturePending = nil
+		oldDeferredIO := deferredIO
+		newDeferredIO := ks.verifierLogAppend(&proto.VerifierStep{Epoch: allSignaturesSEH}, rs, wb)
+		deferredIO = func() {
+			newDeferredIO()
+			oldDeferredIO()
 		}
 
 	case step.VerifierSigned != nil:
