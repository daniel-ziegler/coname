--- conflicted
+++ resolved
@@ -24,14 +24,10 @@
 	"crypto/x509"
 	"encoding/binary"
 	"io/ioutil"
-<<<<<<< HEAD
-	"net/http"
-=======
 	"log"
 	"net"
 	"net/http"
 	_ "net/http/pprof"
->>>>>>> 4adfb3db
 	"os"
 	"os/signal"
 	"runtime"
@@ -185,29 +181,6 @@
 
 	teardown = func() {}
 
-<<<<<<< HEAD
-		SigningKeyID: "signing",
-		ReplicaID:    replicaID,
-		UpdateAddr:   "localhost:0",
-		LookupAddr:   "localhost:0",
-		VerifierAddr: "localhost:0",
-		HKPAddr:      "localhost:0",
-		UpdateTLS:    &proto.TLSConfig{Certificates: pcerts},
-		LookupTLS:    &proto.TLSConfig{Certificates: pcerts},
-		VerifierTLS:  &proto.TLSConfig{Certificates: pcerts, RootCAs: [][]byte{caCert.Raw}, ClientCAs: [][]byte{caCert.Raw}, ClientAuth: proto.REQUIRE_AND_VERIFY_CLIENT_CERT},
-		HKPTLS:       &proto.TLSConfig{Certificates: pcerts},
-	}
-	getKey = func(keyid string) (crypto.PrivateKey, error) {
-		switch keyid {
-		case "vrf":
-			return vrfSecret, nil
-		case "signing":
-			return sk, nil
-		case "tls":
-			return cert.PrivateKey, nil
-		default:
-			panic("unknown key requested in test")
-=======
 	pks := make(map[uint64]*proto.PublicKey)
 	replicaIDs := []uint64{}
 	pol = &proto.AuthorizationPolicy{}
@@ -216,7 +189,6 @@
 		if err != nil {
 			teardown()
 			t.Fatal(err)
->>>>>>> 4adfb3db
 		}
 		pked := &proto.PublicKey{Ed25519: pk[:]}
 		replicaID := proto.KeyID(pked)
@@ -242,9 +214,11 @@
 			UpdateAddr:   "localhost:0",
 			LookupAddr:   "localhost:0",
 			VerifierAddr: "localhost:0",
+			HKPAddr:      "localhost:0",
 			UpdateTLS:    &proto.TLSConfig{Certificates: pcerts},
 			LookupTLS:    &proto.TLSConfig{Certificates: pcerts},
 			VerifierTLS:  &proto.TLSConfig{Certificates: pcerts, RootCAs: [][]byte{caCert.Raw}, ClientCAs: [][]byte{caCert.Raw}, ClientAuth: proto.REQUIRE_AND_VERIFY_CLIENT_CERT},
+			HKPTLS:       &proto.TLSConfig{Certificates: pcerts},
 		})
 		keyGetters = append(keyGetters, func(keyid string) (crypto.PrivateKey, error) {
 			switch keyid {
@@ -704,13 +678,15 @@
 }
 
 func TestKeyserverHKP(t *testing.T) {
-	ks, caPool, clk, _, teardown := setupRealm(t, 0)
+	dieOnCtrlC()
+	kss, caPool, clk, _, pol, teardown := setupRealm(t, 1, 0)
+	ks := kss[0]
 	defer teardown()
-	stop := stoppableClock(clk)
+	stop := stoppableSyncedClocks(clk)
 	defer close(stop)
 
 	pgpKeyRef := []byte("this-is-alices-pgp-key")
-	doUpdate(t, ks, caPool, alice, proto.Profile{
+	doUpdate(t, ks, pol.Quorum, caPool, alice, proto.Profile{
 		Nonce: []byte("definitely used only once"),
 		Keys:  map[string][]byte{"pgp": pgpKeyRef},
 	})
