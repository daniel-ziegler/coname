--- conflicted
+++ resolved
@@ -78,38 +78,7 @@
 	for epoch := newestEpoch; epoch >= oldestEpoch; epoch-- {
 		ratifications, haveVerifiers, err := ks.findRatificationsForEpoch(epoch, verifiers)
 		if err != nil {
-<<<<<<< HEAD
 			return 0, nil, err
-=======
-			log.Printf("ERROR: ks.db.Get(tableEpochHeads(%d)): %s", epoch, err)
-			return 0, nil, fmt.Errorf("internal error")
-		}
-		var teh proto.EncodedTimestampedEpochHead
-		if err := teh.Unmarshal(tehBytes); err != nil {
-			log.Printf("ERROR: tableEpochHeads(%d) invalid: %s", ks.rs.LastEpochDelimiter.EpochNumber, err)
-			return 0, nil, fmt.Errorf("internal error")
-		}
-		ratifications := []*proto.SignedEpochHead{}
-		haveVerifiers := make(map[uint64]struct{})
-		for verifier := range verifiers {
-			sehBytes, err := ks.db.Get(tableRatifications(epoch, verifier))
-			switch err {
-			case nil:
-			case ks.db.ErrNotFound():
-				continue
-			default:
-				log.Printf("ERROR: ks.db.Get(tableRatifications(%d, %d): %s", epoch, verifier, err)
-				return 0, nil, fmt.Errorf("internal error")
-			}
-			seh := new(proto.SignedEpochHead)
-			err = seh.Unmarshal(sehBytes)
-			if err != nil {
-				log.Printf("ERROR: tableRatifications(%d, %d) = %x is invalid: %s", epoch, verifier, sehBytes, err)
-				return 0, nil, fmt.Errorf("internal error")
-			}
-			ratifications = append(ratifications, seh)
-			haveVerifiers[verifier] = struct{}{}
->>>>>>> 0ec0638a
 		}
 		if coname.CheckQuorum(quorum, haveVerifiers) {
 			return epoch, ratifications, nil
@@ -123,17 +92,12 @@
 	*proto.LookupProof, error,
 ) {
 	ret := &proto.LookupProof{UserId: req.UserId}
-<<<<<<< HEAD
-	index := vrf.Compute([]byte(req.UserId), ks.vrfSecret)
-	ret.IndexProof = vrf.Prove([]byte(req.UserId), ks.vrfSecret)
-=======
 	var index []byte
 	index, ret.IndexProof = vrf.Prove([]byte(req.UserId), ks.vrfSecret)
 	lookupEpoch, ratifications, err := ks.findLatestEpochSignedByQuorum(req.QuorumRequirement)
 	if err != nil {
 		return nil, err
 	}
->>>>>>> 0ec0638a
 	ret.Ratifications = ratifications
 	tree, err := ks.merkletreeForEpoch(lookupEpoch)
 	if err != nil {
